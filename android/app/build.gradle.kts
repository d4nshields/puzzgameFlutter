import java.io.FileInputStream
import java.util.Properties

plugins {
    id("com.android.application")
    id("kotlin-android")
    // The Flutter Gradle Plugin must be applied after the Android and Kotlin Gradle plugins.
    id("dev.flutter.flutter-gradle-plugin")
    id("com.google.gms.google-services")
}

// Enhanced key.properties loading with keyring integration
fun loadKeystoreProperties(): Properties? {
    val keystorePropertiesFile = rootProject.file("key.properties")
    
    if (!keystorePropertiesFile.exists()) {
        println("⚠️  WARNING: key.properties file not found!")
        println("📁 Expected location: ${keystorePropertiesFile.absolutePath}")
        println("📋 To fix this:")
        println("   1. Run './setup_signing_keyring.sh' for keyring-based setup")
        println("   2. Or run './setup_signing.sh' for manual setup")
        println("   3. Or copy android/key.properties.template to android/key.properties")
        return null
    }
    
    // Check if this is a keyring-based configuration
    val fileContent = keystorePropertiesFile.readText()
    if (fileContent.contains("__FROM_KEYRING__") || fileContent.contains("__keyring_backend=")) {
        println("🔐 Detected keyring-based configuration, loading credentials...")
        
        // Execute the keyring loader script
        val loadScript = rootProject.file("load_keyring_credentials.sh")
        if (loadScript.exists()) {
            try {
                val isWindows = System.getProperty("os.name").lowercase().contains("windows")
                val shell = if (isWindows) listOf("cmd", "/c", "bash") else listOf("sh")
                val process = ProcessBuilder(shell + listOf(loadScript.absolutePath, keystorePropertiesFile.absolutePath))
                    .redirectOutput(ProcessBuilder.Redirect.INHERIT)
                    .redirectError(ProcessBuilder.Redirect.INHERIT)
                    .start()
                
                val exitCode = process.waitFor()
                if (exitCode != 0) {
                    println("❌ Failed to load credentials from keyring")
                    return null
                }
            } catch (e: Exception) {
                println("❌ Error loading keyring credentials: ${e.message}")
                return null
            }
        } else {
            println("❌ Keyring loader script not found: ${loadScript.absolutePath}")
            return null
        }
    }
    
    val properties = Properties().apply {
        FileInputStream(keystorePropertiesFile).use { fis -> load(fis) }
    }
    
    // Validate required properties
    val requiredKeys = listOf("storePassword", "keyPassword", "keyAlias", "storeFile")
    val missingKeys = requiredKeys.filter { properties.getProperty(it).isNullOrBlank() }
    
    if (missingKeys.isNotEmpty()) {
        println("❌ ERROR: key.properties is missing required values:")
        missingKeys.forEach { println("   - $it") }
        println("📋 Please run './setup_signing_keyring.sh' to reconfigure")
        return null
    }
    
    // Validate keystore file exists (with environment variable expansion)
    var storeFilePath = properties.getProperty("storeFile")
    
    // Expand ~ to home directory
    if (storeFilePath.startsWith("~")) {
        storeFilePath = storeFilePath.replaceFirst("~", System.getProperty("user.home"))
    }
    
    // Expand environment variables like ${VAR}
    storeFilePath = System.getenv().entries.fold(storeFilePath) { acc, entry -> 
        acc.replace("\${${entry.key}}", entry.value) 
    }
    
    val storeFile = file(storeFilePath)
    if (!storeFile.exists()) {
        println("❌ ERROR: Keystore file not found:")
        println("   Expected: ${storeFile.absolutePath}")
        println("📋 Please check the storeFile path in key.properties")
        return null
    }
    
    println("✅ Signing configuration loaded successfully")
    return properties
}

val keystoreProperties = loadKeystoreProperties()

android {
    namespace = "com.tinkerplexlabs.puzzlenook"
    compileSdk = flutter.compileSdkVersion
    ndkVersion = "28.1.13356709"

    sourceSets {
        getByName("main").java.srcDirs("src/main/kotlin")
    }

    compileOptions {
        sourceCompatibility = JavaVersion.VERSION_11
        targetCompatibility = JavaVersion.VERSION_11
    }

    kotlinOptions {
        jvmTarget = JavaVersion.VERSION_11.toString()
    }

    defaultConfig {
        applicationId = "com.tinkerplexlabs.puzzlenook"
        minSdk = flutter.minSdkVersion
        targetSdk = flutter.targetSdkVersion
<<<<<<< HEAD
        versionCode = 8041600
        versionName = "0.8.1"
=======
        versionCode = 8032107
        versionName = "0.7.5"
>>>>>>> c969c242
    }

    signingConfigs {
        // Release signing config - loaded from keyring or direct properties
        if (keystoreProperties != null) {
            create("release") {
                keyAlias = keystoreProperties["keyAlias"] as String
                keyPassword = keystoreProperties["keyPassword"] as String
                storeFile = file(keystoreProperties["storeFile"] as String)
                storePassword = keystoreProperties["storePassword"] as String
            }
        }
    }

    buildTypes {
        getByName("debug") {
            signingConfig = signingConfigs.getByName("debug")
            isDebuggable = true
        }
        
        getByName("release") {
            if (keystoreProperties != null) {
                signingConfig = signingConfigs.getByName("release")
                println("🔐 Using release signing configuration")
            } else {
                // FAIL THE BUILD for release without proper signing
                throw GradleException("""
                    ❌ RELEASE BUILD FAILED: No valid signing configuration!
                    
                    Release builds require a properly configured signing setup.
                    This prevents accidentally publishing debug-signed builds.
                    
                    To fix this:
                    1. Run: ./setup_signing_keyring.sh (recommended - uses system keyring)
                    2. Or run: ./setup_signing.sh (manual setup)
                    3. Or manually create android/key.properties from template
                    
                    For debug builds, use: flutter run --debug
                """.trimIndent())
            }
            
            isMinifyEnabled = false
            isShrinkResources = false
        }
    }
}

dependencies {
    // Import the Firebase BoM
    implementation(platform("com.google.firebase:firebase-bom:33.16.0"))
    
    // Firebase Analytics (required for Google services to work properly)
    // Exclude ads-identifier to remove AD_ID permission
    implementation("com.google.firebase:firebase-analytics") {
        exclude(group = "com.google.android.gms", module = "play-services-ads-identifier")
    }
    
    // Google Play Services Auth (for Google Sign-In)
    // Also exclude ads-identifier if it's being pulled in here
    implementation("com.google.android.gms:play-services-auth:21.0.0") {
        exclude(group = "com.google.android.gms", module = "play-services-ads-identifier")
    }
}

flutter {
    source = "../.."
}<|MERGE_RESOLUTION|>--- conflicted
+++ resolved
@@ -118,13 +118,8 @@
         applicationId = "com.tinkerplexlabs.puzzlenook"
         minSdk = flutter.minSdkVersion
         targetSdk = flutter.targetSdkVersion
-<<<<<<< HEAD
         versionCode = 8041600
         versionName = "0.8.1"
-=======
-        versionCode = 8032107
-        versionName = "0.7.5"
->>>>>>> c969c242
     }
 
     signingConfigs {
